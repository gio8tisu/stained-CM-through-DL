--- conflicted
+++ resolved
@@ -14,7 +14,6 @@
 from transforms import VirtualStainer, MultiplicativeNoise
 
 
-<<<<<<< HEAD
 def return_prefix_decorator(getitem):
     """Used to wrap __getitem__ method.
 
@@ -22,9 +21,6 @@
     the desired item along with its file prefix using _get_prefix method
     (this can be used to identify the samples).
     """
-=======
-def _return_prefix_decorator(getitem):
->>>>>>> 45da4816
     def getitem_wrapper(self, item):
         sample = getitem(self, item)
         if self.return_prefix:
@@ -85,7 +81,7 @@
     def _list_scans(self):
         pass
 
-    @_return_prefix_decorator
+    @return_prefix_decorator
     def __getitem__(self, item):
         """Get CM image.
 
