import os
import pathlib
import random
from abc import ABCMeta, abstractmethod
import warnings

import torch.utils.data
from torchvision import transforms
import pyvips
# import openslide

import numpy_pyvips
from transforms import VirtualStainer, MultiplicativeNoise


def return_prefix_decorator(getitem):
    def getitem_wrapper(self, item):
        sample = getitem(self, item)
        if self.return_prefix:
            prefix = self.get_prefix(item)
            return sample, prefix
        else:
            return sample
    return getitem_wrapper


class CMDataset(torch.utils.data.Dataset, metaclass=ABCMeta):
    """CM scans dataset abstract class with possibility to (linearly) stain."""
    def __init__(self, only_R=False, only_F=False, stain=False,
                 transform_stained=None, transform_F=None, transform_R=None,
<<<<<<< HEAD
                 return_prefix=False):
=======
                 transform=None):
>>>>>>> 32b1bad3
        """
        Args:
            only_R (bool): return only R mode.
            only_F (bool): return only F mode. If both only_R and only_F are True,
                           the former takes precedence.
            stain (bool): Stain CM image using VirtualStainer.
            transform_stained (callable): Apply transform to stained image.
            transform_F (callable): Apply transform to F-mode image.
            transform_R (callable): Apply transform to R-mode image.
            transform (callable): Apply transform to both modes (after respective transforms).
                                  R and F modes will be used as argument in that order.
        """
        if only_R and only_F:
            raise ValueError("Only one (if any) of 'only' options must be true.")
        self.only_R, self.only_F = only_R, only_F
        self.transform_stained = transform_stained
        self.transform_F = transform_F
        self.transform_R = transform_R
        self.transform = transform
        self.scans = self._list_scans()
        self.stainer = VirtualStainer() if stain else None
        self.return_prefix = return_prefix

    def __len__(self):
        return len(self.scans)

    @abstractmethod
    def get_f(self, item):
        """Return item-th sample F mode."""
        pass

    @abstractmethod
    def get_r(self, item):
        """Return item-th sample R mode."""
        pass

    @abstractmethod
    def get_prefix(self, item):
        """Return item-th sample prefix."""
        pass

    @abstractmethod
    def _list_scans(self):
        pass

    @return_prefix_decorator
    def __getitem__(self, item):
        """Get CM image.

        If stain, return stained image (using transforms.VirtualStainer).
        Return both modes otherwise.
        If return_prefix, return (sample, prefix) tuple.
        """
        # load R mode if needed
        if not self.only_F:
            r_img = self.get_r(item)
        # load F mode if needed
        if not self.only_R:
            f_img = self.get_f(item)

        if self.transform_F:
            f_img = self.transform_F(f_img)
        if self.transform_R:
            r_img = self.transform_R(r_img)

        if self.transform:
            r_img, f_img = self.transform(r_img, f_img)

        if self.stainer:
            img = self.stainer(r_img, f_img)
            if self.transform_stained:
                return self.transform_stained(img)
            return img

        if self.only_R:
            return r_img
        elif self.only_F:
            return f_img
        return {'F': f_img, 'R': r_img}


class ColonCMDataset(CMDataset):
    """CM colon scans dataset with possibility to (linearly) stain.

       785: R
       488: F
    """

    def __init__(self, root_dir, **kwargs):
        self.root_dir = pathlib.Path(root_dir)
        super().__init__(**kwargs)

    def _list_scans(self):
        scans_R = list(self.root_dir.glob('**/785.png'))
        scans_F = list(self.root_dir.glob('**/488.png'))
        assert len(scans_F) == len(scans_R)
        # list of (R,F) pairs, needs to be list so it has len().
        scans = list(zip(sorted(scans_R), sorted(scans_F)))

        return scans

    def get_f(self, item):
        f_file = self.scans[item][1]  # second element of tuple is F mode
        f_img = pyvips.Image.new_from_file(str(f_file))
        return f_img

    def get_r(self, item):
        r_file = self.scans[item][0]  # first element of tuple is R mode
        r_img = pyvips.Image.new_from_file(str(r_file))
        return r_img

    def get_prefix(self, item):
        return self.scans[item][0][:-8]


class ColonHEDataset(torch.utils.data.Dataset):
    """H&E colon scans dataset."""

    def __init__(self, root_dir, transform=None, alpha=False):
        """
        Args:
            root_dir (str): Directory with "mosaic" directories.
            transform (callable): Apply transform to image.
            alpha (bool): return slide with alpha channel.
        """
        self.root_dir = pathlib.Path(root_dir)
        self.transform = transform
        self.alpha = alpha
        self.scans = sorted(list(self.root_dir.glob('*.bif')))

    def __len__(self):
        return len(self.scans)

    def __getitem__(self, item):
        """Get max resolution H&E image.

        :return openslide.OpenSlide object
        """
        scan = openslide.OpenSlide(str(self.scans[item]))
        # TODO: transform to PIL
        if self.alpha:
            return scan
        # TODO: remove alpha channel
        # https://stackoverflow.com/questions/9166400/convert-rgba-png-to-rgb-with-pil
        if self.transform:
            scan = self.transform(scan)
        return scan


class SkinCMDataset(CMDataset):
    """CM skin scans dataset with possibility to (linearly) stain.

       DET#1: R
       DET#2: F
    """

    def __init__(self, root_dir, **kwargs):
        self.root_dir = root_dir
        super().__init__(**kwargs)

    def _list_scans(self):
        scans = []
        for root, dirs, files in os.walk(self.root_dir):
            if 'mosaic' in root.split('/')[-1]:
                scans.append(root)

        scans = sorted(list(set(scans)))
        return scans

    def get_f(self, item):
        f_file = self.scans[item] + '/DET#2/highres_raw.tif'
        f_img = pyvips.Image.new_from_file(f_file, access='random')
        return f_img

    def get_r(self, item):
        r_file = self.scans[item] + '/DET#1/highres_raw.tif'
        r_img = pyvips.Image.new_from_file(r_file, access='random')
        return r_img

    def get_prefix(self, item):
        return self.scans[item]


class CMCropsDataset(CMDataset):
    """CM scans crops dataset with possibility to (linearly) stain.

    To extract crops from wholeslides use save_crops.py script.
    TODO: migrate to PIL.
    """

    def __init__(self, root_dir, **kwargs):
        self.root_dir = pathlib.Path(root_dir)
        super().__init__(**kwargs)

    def _list_scans(self):
        crops_R = {str(r)[:-6] for r in self.root_dir.glob('*R.tif')}
        crops_F = {str(f)[:-6] for f in self.root_dir.glob('*F.tif')}
        if self.only_R:
            crops = crops_R
        elif self.only_F:
            crops = crops_F
        else:
            # if use both modes, use only the crops with both modes available.
            if len(crops_F) != len(crops_R):
                warnings.warn('Number of crops for R and F modes are different. '
                              'Dataset will be only composed by the images with'
                              'both modes available.')
            crops = crops_R & crops_F  # set intersection.
        return sorted(crops)

    def get_f(self, item):
        f_file = self.scans[item] + '_F.tif'
        f_img = pyvips.Image.new_from_file(f_file, access='random')
        return f_img

    def get_r(self, item):
        r_file = self.scans[item] + '_R.tif'
        r_img = pyvips.Image.new_from_file(r_file, access='random')
        return r_img

    def get_prefix(self, item):
        return os.path.basename(self.scans[item])


class NoisyCMCropsDataset(CMCropsDataset):
    """Dataset with 512x512 CM crops with speckle noise.

    TODO: migrate to PIL.
    """

    def __init__(self, root_dir, which, noise_args,
                 apply_random_crop=False, crop_shape=256, return_prefix=False):
        """

        :param root_dir: Directory with "mosaic" directories.
        :param which: which mode to work with (F or R).
        :param noise_args: dictionary with 'random_variable' and parameter keys.
        :param apply_random_crop: apply 256x256 random crop.
        """
        if which == 'F':
            super().__init__(
                root_dir, only_F=True, transform_F=transforms.Lambda(lambda x: x / 65535),
                return_prefix=return_prefix)
        elif which == 'R':
            super().__init__(
                root_dir, only_R=True, transform_R=transforms.Lambda(lambda x: x / 65535),
                return_prefix=return_prefix)
        else:
            raise ValueError("'which' parameter should be 'F' or 'R'")
        self.add_noise = MultiplicativeNoise(**noise_args)
        self.to_tensor = transforms.Compose([numpy_pyvips.Vips2Numpy(),
                                             transforms.ToTensor()])
        self.apply_random_crop = apply_random_crop
        self.crop_shape = crop_shape

    def __getitem__(self, item):
        """Return (noisy, clean) tuple.

        If return_prefix, return ((noisy, clean), prefix) tuple.
        """
        sample = super().__getitem__(item)
        if self.return_prefix:
            sample, prefix = sample
        clean = sample
        noisy = self.add_noise(clean)
        if self.apply_random_crop:
            x = random.randint(0, self.crop_shape - 1)
            y = random.randint(0, self.crop_shape - 1)
            clean = clean.crop(x, y, self.crop_shape, self.crop_shape)
            noisy = noisy.crop(x, y, self.crop_shape, self.crop_shape)
        res = (self.to_tensor(noisy), self.to_tensor(clean))
        if self.return_prefix:
            res = (res,) + (prefix,)
        return res<|MERGE_RESOLUTION|>--- conflicted
+++ resolved
@@ -26,13 +26,9 @@
 
 class CMDataset(torch.utils.data.Dataset, metaclass=ABCMeta):
     """CM scans dataset abstract class with possibility to (linearly) stain."""
-    def __init__(self, only_R=False, only_F=False, stain=False,
+    def __init__(self, transform=None, only_R=False, only_F=False, stain=False,
                  transform_stained=None, transform_F=None, transform_R=None,
-<<<<<<< HEAD
                  return_prefix=False):
-=======
-                 transform=None):
->>>>>>> 32b1bad3
         """
         Args:
             only_R (bool): return only R mode.
