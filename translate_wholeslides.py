--- conflicted
+++ resolved
@@ -10,12 +10,7 @@
 import cyclegan.models
 import numpy_pyvips
 from datasets import ScansDataset
-<<<<<<< HEAD
-from utils import TileMosaic
-import pyvips
-=======
 from utils import TileMosaic, pad_image
->>>>>>> 993bb84e
 
 pyvips.cache_set_max(0)
 
@@ -45,7 +40,6 @@
                 res = numpy2vips(res_np)  # convert to pyvips.Image
                 ver_image = res if not ver_image else ver_image.join(res, "vertical")  # "stack" vertically
             image = ver_image if not image else image.join(ver_image, "horizontal")  # "stack" horizontally
-
         save(args, i, image, scan)
 
 
@@ -145,7 +139,6 @@
         scan.write_to_file(output_file)
 
 
-<<<<<<< HEAD
 def pad_image(image, padding):
     """Zero-pad image.
 
@@ -169,8 +162,6 @@
     return background
 
 
-=======
->>>>>>> 993bb84e
 if __name__ == '__main__':
     import argparse
 
